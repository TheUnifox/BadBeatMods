--- conflicted
+++ resolved
@@ -62,13 +62,9 @@
     }
 
     public async init() {
-<<<<<<< HEAD
-        await this.migrate();
-=======
         if (Config.flags.enableMigrations) {
             await this.migrate();
         }
->>>>>>> b4c57770
         this.loadTables();
 
         /*if (Config.database.dialect === `postgres`) {
