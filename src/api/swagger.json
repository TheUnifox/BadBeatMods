{
  "openapi": "3.1.0",
  "info": {
    "title": "BadBeatMods API",
    "description": "This isn't really fully complete, but its better than absolutely nothing.\n\nThis API documentation is automatically generated and therefor may not be 100% accurate and may be missing a few fields. For example, request bodies are not fully fleshed out, and may not be accurate. Full documentation is still currently a work in progress.",
    "version": "0.0.1"
  },
  "servers": [
    {
      "url": "https://bbm.saera.gay/api"
    }
  ],
  "tags": [
    {
      "name": "Status",
      "description": "Status related endpoints"
    },
    {
      "name": "Mods",
      "description": "Mod related endpoints"
    },
    {
      "name": "Versions",
      "description": "Version Management"
    },
    {
      "name": "MOTD",
      "description": "Message of the Day related endpoints"
    },
    {
      "name": "Approval",
      "description": "Approval related endpoints"
    },
    {
      "name": "Users",
      "description": "User related endpoints"
    },
    {
      "name": "Admin",
      "description": "Admin related endpoints"
    },
    {
      "name": "Bulk Actions",
      "description": "Actions that allow you to skip calling the same endpoint over and over again"
    },
    {
      "name": "Auth",
      "description": "Authentication related endpoints"
    },
    {
      "name": "BeatMods",
      "description": "Legacy BeatMods API endpoints"
    }
  ],
  "paths": {
    "/beatmods/mod": {
      "get": {
        "tags": [
          "BeatMods"
        ],
        "summary": "Legacy BeatMods API endpoint.",
        "description": "Legacy BeatMods API endpoint. This is available for mod downloaders that have not been updated to use the new API.<br><br>This endpoint does not work the same way as the old BeatMods API, but it should be close enough to work with most mod downloaders.",
        "parameters": [
          {
            "name": "gameVersion",
            "description": "The game version as a string (ex. '1.29.1', '1.40.0').",
            "in": "query",
            "schema": {
              "type": "string"
            }
          },
          {
            "name": "status",
            "in": "query",
            "description": "The statuses to return. Available statuses are: 'approved' & 'all'",
            "format": "string",
            "schema": {
              "type": "string"
            }
          }
        ],
        "responses": {
          "200": {
            "description": "Returns all mods."
          },
          "400": {
            "description": "Missing Game Version."
          }
        },
        "deprecated": true
      }
    },
    "/api/v1/mod": {
      "get": {
        "tags": [
          "BeatMods"
        ],
        "summary": "Legacy BeatMods API endpoint.",
        "description": "Legacy BeatMods API endpoint. This is available for mod downloaders that have not been updated to use the new API.<br><br>This endpoint does not work the same way as the old BeatMods API, but it should be close enough to work with most mod downloaders.",
        "parameters": [
          {
            "name": "gameVersion",
            "description": "The game version as a string (ex. '1.29.1', '1.40.0').",
            "in": "query",
            "schema": {
              "type": "string"
            }
          },
          {
            "name": "status",
            "in": "query",
            "description": "The statuses to return. Available statuses are: 'approved' & 'all'",
            "format": "string",
            "schema": {
              "type": "string"
            }
          }
        ],
        "responses": {
          "200": {
            "description": "Returns all mods."
          },
          "400": {
            "description": "Missing Game Version."
          }
        },
        "deprecated": true
      }
    },
    "/beatmods/versions": {
      "get": {
        "tags": [
          "BeatMods"
        ],
        "summary": "Legacy BeatMods API Version endpoint.",
        "description": "Legacy BeatMods API endpoint. This is available for mod downloaders that have not been updated to use the new API.<br><br>This endpoint does not work the same way as the old BeatMods API, but it should be close enough to work with most mod downloaders.",
        "responses": {
          "200": {
            "description": "Returns all versions."
          }
        },
        "deprecated": true
      }
    },
    "/versions.json": {
      "get": {
        "tags": [
          "BeatMods"
        ],
        "summary": "Legacy BeatMods API Version endpoint.",
        "description": "Legacy BeatMods API endpoint. This is available for mod downloaders that have not been updated to use the new API.<br><br>This endpoint does not work the same way as the old BeatMods API, but it should be close enough to work with most mod downloaders.",
        "responses": {
          "200": {
            "description": "Returns all versions."
          }
        },
        "deprecated": true
      }
    },
    "/beatmods/aliases": {
      "get": {
        "tags": [
          "BeatMods"
        ],
        "summary": "Legacy BeatMods API Aliases endpoint.",
        "description": "Legacy BeatMods API endpoint. This is available for mod downloaders that have not been updated to use the new API.<br><br>This endpoint does not work the same way as the old BeatMods API, but it should be close enough to work with most mod downloaders.",
        "responses": {
          "200": {
            "description": "Returns all aliases."
          }
        },
        "deprecated": true
      }
    },
    "/aliases.json": {
      "get": {
        "tags": [
          "BeatMods"
        ],
        "summary": "Legacy BeatMods API Aliases endpoint.",
        "description": "Legacy BeatMods API endpoint. This is available for mod downloaders that have not been updated to use the new API.<br><br>This endpoint does not work the same way as the old BeatMods API, but it should be close enough to work with most mod downloaders.",
        "responses": {
          "200": {
            "description": "Returns all aliases."
          }
        },
        "deprecated": true
      }
    },
    "/mods": {
      "get": {
        "tags": [
          "Mods"
        ],
        "summary": "Get all mods for a specified version.",
        "description": "Get all mods.<br><br>If gameName is not provided, it will default to Beat Saber.<br>If gameVersion is not provided, it will default to whatever is set as the lastest version for the selected game.",
        "parameters": [
          {
            "name": "gameName",
            "description": "The game name.",
            "in": "query",
            "schema": {
              "type": "string"
            }
          },
          {
            "name": "gameVersion",
            "description": "The game version (ex. '1.29.1', '1.40.0').",
            "in": "query",
            "schema": {
              "type": "string"
            }
          },
          {
            "name": "status",
            "description": "The status of the mod. Available status are: 'verified'. Typing anything other than that will show you unverified mods too.",
            "in": "query",
            "schema": {
              "type": "string"
            }
          },
          {
            "name": "platform",
            "description": "The platform of the mod. Available platforms are: 'oculuspc', 'universalpc', 'steampc'",
            "in": "query",
            "schema": {
              "type": "string"
            }
          }
        ],
        "responses": {
          "200": {
            "description": "Returns all mods.",
            "content": {
              "application/json": {
                "schema": {
                  "type": "object",
                  "properties": {
                    "mods": {
                      "type": "array",
                      "items": {
                        "type": "object",
                        "properties": {
                          "mod": {
                            "$ref": "#/components/schemas/ModAPIPublicResponse"
                          },
                          "latest": {
                            "$ref": "#/components/schemas/ModVersionAPIPublicResponse"
                          }
                        }
                      }
                    }
                  },
                  "xml": {
                    "name": "main"
                  }
                }
              },
              "application/xml": {
                "schema": {
                  "type": "object",
                  "properties": {
                    "mods": {
                      "type": "array",
                      "items": {
                        "type": "object",
                        "properties": {
                          "mod": {
                            "$ref": "#/components/schemas/ModAPIPublicResponse"
                          },
                          "latest": {
                            "$ref": "#/components/schemas/ModVersionAPIPublicResponse"
                          }
                        }
                      }
                    }
                  },
                  "xml": {
                    "name": "main"
                  }
                }
              }
            }
          },
          "400": {
            "description": "Invalid gameVersion."
          }
        }
      }
    },
    "/mods/{modIdParam}": {
      "get": {
        "tags": [
          "Mods"
        ],
        "summary": "Get a specific mod by ID.",
        "description": "Get a specific mod by ID. This will also return every version of the mod.",
        "parameters": [
          {
            "name": "modIdParam",
            "in": "path",
            "required": true,
            "schema": {
              "type": "string"
            },
            "description": "The mod ID."
          },
          {
            "name": "raw",
            "description": "Return the raw mod info.",
            "in": "query",
            "schema": {
              "type": "boolean"
            }
          }
        ],
        "responses": {
          "200": {
            "description": "Returns the mod."
          },
          "400": {
            "description": "Invalid mod id."
          },
          "404": {
            "description": "Mod not found."
          }
        },
        "security": [
          {
            "bearerAuth": [],
            "cookieAuth": []
          }
        ]
      },
      "patch": {
        "tags": [
          "Mods"
        ],
        "description": "Update a mod.",
        "parameters": [
          {
            "name": "modIdParam",
            "in": "path",
            "required": true,
            "schema": {
              "type": "string"
            },
            "description": "Mod ID"
          }
        ],
        "responses": {
          "200": {
            "description": "OK"
          },
          "400": {
            "description": "Bad Request"
          },
          "401": {
            "description": "Unauthorized"
          },
          "404": {
            "description": "Not Found"
          },
          "500": {
            "description": "Internal Server Error"
          }
        },
        "security": [
          {
            "bearerAuth": [],
            "cookieAuth": []
          }
        ],
        "requestBody": {
          "description": "Mod data",
          "required": true,
          "content": {
            "application/json": {
              "schema": {
                "$ref": "#/components/schemas/EditMod"
              }
            },
            "application/xml": {
              "schema": {
                "$ref": "#/components/schemas/EditMod"
              }
            }
          }
        }
      }
    },
    "/modversions/{modVersionIdParam}": {
      "get": {
        "tags": [
          "Mods"
        ],
        "summary": "Get a specific mod version by ID.",
        "description": "Get a specific mod version by ID.",
        "parameters": [
          {
            "name": "modVersionIdParam",
            "in": "path",
            "required": true,
            "schema": {
              "type": "string"
            },
            "description": "The mod version ID."
          },
          {
            "name": "raw",
            "description": "Return the raw mod depedendcies without attempting to resolve them.",
            "in": "query",
            "schema": {
              "type": "boolean"
            }
          }
        ],
        "responses": {
          "200": {
            "description": "Returns the mod version."
          },
          "400": {
            "description": "Invalid mod version id."
          },
          "404": {
            "description": "Mod version not found."
          }
        },
        "security": [
          {
            "bearerAuth": [],
            "cookieAuth": []
          }
        ]
      }
    },
    "/hashlookup": {
      "get": {
        "tags": [
          "Mods"
        ],
        "summary": "Get a specific mod version that has a file with the specified hash.",
        "description": "Get a specific mod version that has a file with the specified hash. This is useful for finding the mod that a file belongs to.",
        "parameters": [
          {
            "name": "hash",
            "description": "The hash to look up.",
            "required": true,
            "in": "query",
            "schema": {
              "type": "string"
            }
          },
          {
            "name": "raw",
            "description": "Return the raw mod depedendcies without attempting to resolve them.",
            "in": "query",
            "schema": {
              "type": "boolean"
            }
          }
        ],
        "responses": {
          "200": {
            "description": "Returns the mod version."
          },
          "400": {
            "description": "Missing hash."
          },
          "404": {
            "description": "Hash not found."
          }
        }
      }
    },
    "/mods/create": {
      "post": {
        "tags": [
          "Mods"
        ],
        "summary": "Create a mod.",
        "description": "Create a mod.",
        "parameters": [
          {
            "name": "icon",
            "in": "formData",
            "description": "Mod icon.",
            "required": false,
            "schema": {
              "type": "file"
            }
          }
        ],
        "responses": {
          "200": {
            "description": "OK"
          },
          "400": {
            "description": "Bad Request"
          },
          "413": {
            "description": "Payload Too Large"
          },
          "500": {
            "description": "Internal Server Error"
          }
        },
        "security": [
          {
            "bearerAuth": [],
            "cookieAuth": []
          }
        ],
        "requestBody": {
          "content": {
            "application/json": {
              "schema": {
                "$ref": "#/components/schemas/CreateMod"
              }
            },
            "application/xml": {
              "schema": {
                "$ref": "#/components/schemas/CreateMod"
              }
            }
          }
        }
      }
    },
    "/mods/{modIdParam}/upload": {
      "post": {
        "tags": [
          "Mods"
        ],
        "summary": "Upload a mod version.",
        "description": "Upload a mod version.",
        "parameters": [
          {
            "name": "modIdParam",
            "in": "path",
            "required": true,
            "schema": {
              "type": "string"
            },
            "description": "Mod ID."
          },
          {
            "name": "file",
            "in": "formData",
            "description": "Mod zip file.",
            "required": true,
            "schema": {
              "type": "file"
            }
          }
        ],
        "responses": {
          "200": {
            "description": "OK"
          },
          "400": {
            "description": "Bad Request"
          },
          "401": {
            "description": "Unauthorized"
          },
          "404": {
            "description": "Not Found"
          },
          "413": {
            "description": "Payload Too Large"
          },
          "500": {
            "description": "Internal Server Error"
          }
        },
        "security": [
          {
            "bearerAuth": [],
            "cookieAuth": []
          }
        ],
        "requestBody": {
          "content": {
            "application/json": {
              "schema": {
                "$ref": "#/components/schemas/CreateEditModVersion"
              }
            },
            "application/xml": {
              "schema": {
                "$ref": "#/components/schemas/CreateEditModVersion"
              }
            }
          }
        }
      }
    },
    "/mods/{modIdParam}/icon": {
      "post": {
        "tags": [
          "Mods"
        ],
        "summary": "Update a mod icon.",
        "description": "Update a mod icon.",
        "parameters": [
          {
            "name": "modIdParam",
            "in": "path",
            "required": true,
            "schema": {
              "type": "string"
            },
            "description": "Mod ID."
          },
          {
            "name": "icon",
            "in": "formData",
            "description": "Mod icon.",
            "required": false,
            "schema": {
              "type": "file"
            }
          }
        ],
        "responses": {
          "200": {
            "description": "OK"
          },
          "400": {
            "description": "Bad Request"
          },
          "404": {
            "description": "Not Found"
          },
          "413": {
            "description": "Payload Too Large"
          },
          "500": {
            "description": "Internal Server Error"
          }
        },
        "security": [
          {
            "bearerAuth": [],
            "cookieAuth": []
          }
        ]
      }
    },
    "/modversion/{modVersionIdParam}": {
      "patch": {
        "tags": [
          "Mods"
        ],
        "description": "Update a mod version.",
        "parameters": [
          {
            "name": "modVersionIdParam",
            "in": "path",
            "required": true,
            "schema": {
              "type": "string"
            },
            "description": "Mod Version ID"
          }
        ],
        "responses": {
          "200": {
            "description": "OK"
          },
          "400": {
            "description": "Bad Request"
          },
          "401": {
            "description": "Unauthorized"
          },
          "404": {
            "description": "Not Found"
          },
          "500": {
            "description": "Internal Server Error"
          }
        },
        "security": [
          {
            "bearerAuth": [],
            "cookieAuth": []
          }
        ],
        "requestBody": {
          "description": "Mod version data",
          "required": true,
          "content": {
            "application/json": {
              "schema": {
                "$ref": "#/components/schemas/CreateEditModVersion"
              }
            },
            "application/xml": {
              "schema": {
                "$ref": "#/components/schemas/CreateEditModVersion"
              }
            }
          }
        }
      }
    },
    "/mods/{modIdParam}/submit": {
      "post": {
        "tags": [
          "Mods"
        ],
        "description": "",
        "parameters": [
          {
            "name": "modIdParam",
            "in": "path",
            "required": true,
            "schema": {
              "type": "string"
            }
          }
        ],
        "responses": {
          "200": {
            "description": "OK"
          },
          "400": {
            "description": "Bad Request"
          },
          "401": {
            "description": "Unauthorized"
          },
          "404": {
            "description": "Not Found"
          },
          "500": {
            "description": "Internal Server Error"
          }
        },
        "security": [
          {
            "bearerAuth": [],
            "cookieAuth": []
          }
        ]
      }
    },
    "/modVersions/{modVersionIdParam}/submit": {
      "post": {
        "tags": [
          "Mods"
        ],
        "description": "",
        "parameters": [
          {
            "name": "modVersionIdParam",
            "in": "path",
            "required": true,
            "schema": {
              "type": "string"
            }
          }
        ],
        "responses": {
          "200": {
            "description": "OK"
          },
          "400": {
            "description": "Bad Request"
          },
          "401": {
            "description": "Unauthorized"
          },
          "404": {
            "description": "Not Found"
          },
          "500": {
            "description": "Internal Server Error"
          }
        },
        "security": [
          {
            "bearerAuth": [],
            "cookieAuth": []
          }
        ]
      }
    },
    "/auth": {
      "get": {
        "tags": [
          "Auth"
        ],
        "summary": "Get logged in user information.",
        "description": "Get user information.",
        "responses": {
          "200": {
            "description": "Returns user information."
          },
          "401": {
            "description": "Unauthorized."
          }
        },
        "security": [
          {
            "bearerAuth": [],
            "cookieAuth": []
          }
        ]
      }
    },
    "/auth/github": {
      "get": {
        "tags": [
          "Auth"
        ],
        "description": "",
        "responses": {
          "400": {
            "description": "Bad Request"
          }
        }
      }
    },
    "/auth/github/callback": {
      "get": {
        "tags": [
          "Auth"
        ],
        "description": "",
        "responses": {
          "200": {
            "description": "OK"
          },
          "400": {
            "description": "Bad Request"
          }
        }
      }
    },
    "/auth/discord": {
      "get": {
        "tags": [
          "Auth"
        ],
        "description": "",
        "responses": {
          "400": {
            "description": "Bad Request"
          }
        },
        "security": [
          {
            "bearerAuth": [],
            "cookieAuth": []
          }
        ]
      }
    },
    "/auth/discord/callback": {
      "get": {
        "tags": [
          "Auth"
        ],
        "description": "",
        "responses": {
          "200": {
            "description": "OK"
          },
          "400": {
            "description": "Bad Request"
          }
        },
        "security": [
          {
            "bearerAuth": [],
            "cookieAuth": []
          }
        ]
      }
    },
    "/auth/logout": {
      "get": {
        "tags": [
          "Auth"
        ],
        "summary": "Logout.",
        "description": "Logout.",
        "responses": {
          "200": {
            "description": "Logout successful."
          },
          "400": {
            "description": "Bad Request"
          },
          "500": {
            "description": "Internal server error."
          }
        }
      }
    },
    "/games": {
      "get": {
        "tags": [
          "Versions"
        ],
        "description": "",
        "responses": {
          "200": {
            "description": "OK"
          }
        }
      }
    },
    "/versions": {
      "get": {
        "tags": [
          "Versions"
        ],
        "description": "",
        "parameters": [
          {
            "name": "gameName",
            "in": "query",
            "schema": {
              "type": "string"
            }
          }
        ],
        "responses": {
          "200": {
            "description": "OK"
          }
        }
      },
      "post": {
        "tags": [
          "Versions"
        ],
        "description": "",
        "responses": {
          "200": {
            "description": "OK"
          },
          "400": {
            "description": "Bad Request"
          },
          "409": {
            "description": "Conflict"
          },
          "500": {
            "description": "Internal Server Error"
          }
        },
<<<<<<< HEAD
        "security": [
          {
            "bearerAuth": [],
            "cookieAuth": []
          }
        ],
        "requestBody": {
          "description": "The gameName and version to create",
          "required": true,
          "type": "object",
          "content": {
            "application/json": {
              "schema": {
                "gameName": "BeatSaber",
                "version": "1.0.0"
=======
        "requestBody": {
          "description": "The gameName and version to create",
          "required": true,
          "content": {
            "application/json": {
              "schema": {
                "type": "object",
                "properties": {
                  "gameName": {
                    "type": "string",
                    "description": "The game name"
                  },
                  "version": {
                    "type": "string",
                    "description": "The version to create"
                  }
                }
>>>>>>> 463d7dc7
              }
            },
            "application/xml": {
              "schema": {
<<<<<<< HEAD
                "gameName": "BeatSaber",
                "version": "1.0.0"
=======
                "type": "object",
                "properties": {
                  "gameName": {
                    "type": "string",
                    "description": "The game name"
                  },
                  "version": {
                    "type": "string",
                    "description": "The version to create"
                  }
                }
>>>>>>> 463d7dc7
              }
            }
          }
        }
      }
    },
    "/versions/default": {
      "get": {
        "tags": [
          "Versions"
        ],
        "description": "",
        "parameters": [
          {
            "name": "gameName",
            "in": "query",
            "schema": {
              "type": "string"
            }
          }
        ],
        "responses": {
          "200": {
            "description": "OK"
          },
          "400": {
            "description": "Bad Request"
          }
        }
      },
      "post": {
        "tags": [
          "Versions"
        ],
        "description": "",
        "responses": {
          "200": {
            "description": "OK"
          },
          "400": {
            "description": "Bad Request"
          },
          "404": {
            "description": "Not Found"
          }
        },
        "security": [
          {
            "bearerAuth": [],
            "cookieAuth": []
          }
        ],
        "requestBody": {
          "description": "The ID of the version to set as default",
          "required": true,
          "type": "object",
          "content": {
            "application/json": {
              "schema": {
                "gameVersionId": 1
              }
            },
            "application/xml": {
              "schema": {
                "gameVersionId": 1
              }
            }
          }
        }
      }
    },
    "/beatmods/importAll": {
      "post": {
        "tags": [
          "Admin"
        ],
        "description": "",
        "responses": {
          "200": {
            "description": "OK"
          },
          "500": {
            "description": "Internal Server Error"
          }
        }
      }
    },
    "/admin/health/hashCheck": {
      "get": {
        "tags": [
          "Admin"
        ],
        "description": "",
        "responses": {
          "200": {
            "description": "OK"
          },
          "500": {
            "description": "Internal Server Error"
          }
        },
        "security": [
          {
            "bearerAuth": [],
            "cookieAuth": []
          }
        ]
      }
    },
    "/admin/health/missingIcons": {
      "get": {
        "tags": [
          "Admin"
        ],
        "description": "",
        "responses": {
          "200": {
            "description": "OK"
          },
          "500": {
            "description": "Internal Server Error"
          }
        },
        "security": [
          {
            "bearerAuth": [],
            "cookieAuth": []
          }
        ]
      }
    },
    "/admin/health/dependencyResolution": {
      "get": {
        "tags": [
          "Admin"
        ],
        "description": "",
        "parameters": [
          {
            "name": "versionId",
            "description": "The version ID to check.",
            "required": true,
            "in": "query",
            "schema": {
              "type": "string"
            }
          },
          {
            "name": "gameName",
            "description": "The game name to check.",
            "required": true,
            "in": "query",
            "schema": {
              "type": "string"
            }
          },
          {
            "name": "includeUnverified",
            "description": "Include unverified mods.",
            "required": false,
            "in": "query",
            "schema": {
              "type": "boolean"
            }
          }
        ],
        "responses": {
          "200": {
            "description": "OK"
          },
          "400": {
            "description": "Bad Request"
          },
          "404": {
            "description": "Not Found"
          },
          "500": {
            "description": "Internal Server Error"
          }
        },
        "security": [
          {
            "bearerAuth": [],
            "cookieAuth": []
          }
        ]
      }
    },
    "/admin/linkversions": {
      "post": {
        "tags": [
          "Admin"
        ],
        "summary": "Mark all versions as compatible with another gameversion.",
        "description": "Link two versions together.",
        "responses": {
          "200": {
            "description": "OK"
          },
          "400": {
            "description": "Bad Request"
          },
          "404": {
            "description": "Not Found"
          }
        },
        "security": [
          {
            "bearerAuth": [],
            "cookieAuth": []
          }
        ],
        "requestBody": {
          "description": "The versions to link.",
          "required": true,
          "content": {
            "application/json": {
              "schema": {
                "version1": 1,
                "version2": 2
              }
            },
            "application/xml": {
              "schema": {
                "version1": 1,
                "version2": 2
              }
            }
          }
        }
      }
    },
    "/admin/users/addRole": {
      "post": {
        "tags": [
          "Admin"
        ],
        "summary": "Add a role to a user.",
        "description": "Add a role to a user.",
        "responses": {
          "200": {
            "description": "OK"
          },
          "400": {
            "description": "Bad Request"
          },
          "404": {
            "description": "Not Found"
          }
        },
        "security": [
          {
            "bearerAuth": [],
            "cookieAuth": []
          }
        ],
        "requestBody": {
          "description": "The role to add.",
          "required": true,
          "content": {
            "application/json": {
              "schema": {
                "userId": 1,
                "role": "string",
                "gameName": "string"
              }
            },
            "application/xml": {
              "schema": {
                "userId": 1,
                "role": "string",
                "gameName": "string"
              }
            }
          }
        }
      }
    },
    "/admin/users/removeRole": {
      "post": {
        "tags": [
          "Admin"
        ],
        "summary": "Remove a role from a user.",
        "description": "Remove a role from a user.",
        "responses": {
          "200": {
            "description": "OK"
          },
          "400": {
            "description": "Bad Request"
          },
          "404": {
            "description": "Not Found"
          }
        },
        "security": [
          {
            "bearerAuth": [],
            "cookieAuth": []
          }
        ],
        "requestBody": {
          "description": "The role to remove.",
          "required": true,
          "content": {
            "application/json": {
              "schema": {
                "userId": 1,
                "role": "string",
                "gameName": "string"
              }
            },
            "application/xml": {
              "schema": {
                "userId": 1,
                "role": "string",
                "gameName": "string"
              }
            }
          }
        }
      }
    },
    "/approval/{queueType}": {
      "get": {
        "tags": [
          "Approval"
        ],
        "summary": "Get new mods & modVersions pending approval.",
        "description": "Get a list of mods & modVersions pending their first approval.",
        "parameters": [
          {
            "name": "queueType",
            "in": "path",
            "required": true,
            "schema": {
              "type": "string",
              "enum": [
                "mods",
                "modVersions",
                "edits"
              ]
            },
            "description": "The type of queue to get."
          },
          {
            "name": "gameName",
            "description": "The name of the game to get new mods for.",
            "required": true,
            "in": "query",
            "schema": {
              "type": "string"
            }
          }
        ],
        "responses": {
          "200": {
            "description": "List of mods pending first approval. The response will contain the mods, modVersions, and edits that are pending approval. Note that mods, modVersions, and edits will only be returned depending on the queueType specified. The edit objects `original` property will contain the original mod or modVersion object.",
            "content": {
              "application/json": {
                "schema": {
                  "type": "object",
                  "properties": {
                    "mods": {
                      "type": "array",
                      "items": {
                        "$ref": "#/components/schemas/ModAPIPublicResponse"
                      }
                    },
                    "modVersions": {
                      "type": "array",
                      "items": {
                        "type": "object",
                        "properties": {
                          "mod": {
                            "$ref": "#/components/schemas/ModAPIPublicResponse"
                          },
                          "modVersion": {
                            "$ref": "#/components/schemas/ModVersionDBObject"
                          }
                        }
                      }
                    },
                    "edits": {
                      "type": "array",
                      "items": {
                        "type": "object",
                        "properties": {
                          "mod": {
                            "$ref": "#/components/schemas/ModAPIPublicResponse"
                          },
                          "original": {
                            "$ref": "#/components/schemas/ModVersionDBObject"
                          },
                          "edit": {
                            "$ref": "#/components/schemas/EditApprovalQueueDBObject"
                          }
                        }
                      }
                    }
                  },
                  "xml": {
                    "name": "main"
                  }
                }
              },
              "application/xml": {
                "schema": {
                  "type": "object",
                  "properties": {
                    "mods": {
                      "type": "array",
                      "items": {
                        "$ref": "#/components/schemas/ModAPIPublicResponse"
                      }
                    },
                    "modVersions": {
                      "type": "array",
                      "items": {
                        "type": "object",
                        "properties": {
                          "mod": {
                            "$ref": "#/components/schemas/ModAPIPublicResponse"
                          },
                          "modVersion": {
                            "$ref": "#/components/schemas/ModVersionDBObject"
                          }
                        }
                      }
                    },
                    "edits": {
                      "type": "array",
                      "items": {
                        "type": "object",
                        "properties": {
                          "mod": {
                            "$ref": "#/components/schemas/ModAPIPublicResponse"
                          },
                          "original": {
                            "$ref": "#/components/schemas/ModVersionDBObject"
                          },
                          "edit": {
                            "$ref": "#/components/schemas/EditApprovalQueueDBObject"
                          }
                        }
                      }
                    }
                  },
                  "xml": {
                    "name": "main"
                  }
                }
              }
            }
          },
          "204": {
            "description": "No mods found."
          },
          "400": {
            "description": "Missing game name."
          },
          "401": {
            "description": "Unauthorized."
          }
        },
        "security": [
          {
            "bearerAuth": [],
            "cookieAuth": []
          }
        ]
      }
    },
    "/approval/mod/{modIdParam}/approve": {
      "post": {
        "tags": [
          "Approval"
        ],
        "summary": "Approve a mod.",
        "description": "Approve a mod for public visibility.",
        "parameters": [
          {
            "name": "modIdParam",
            "in": "path",
            "required": true,
            "schema": {
              "type": "string"
            },
            "description": "The id of the mod to approve."
          }
        ],
        "responses": {
          "200": {
            "description": "Mod status updated.",
            "content": {
              "application/json": {
                "schema": {
                  "$ref": "#/components/schemas/ServerMessage"
                }
              }
            }
          },
          "400": {
            "description": "Missing status.",
            "content": {
              "application/json": {
                "schema": {
                  "$ref": "#/components/schemas/ServerMessage"
                }
              }
            }
          },
          "401": {
            "description": "Unauthorized.",
            "content": {
              "application/json": {
                "schema": {
                  "$ref": "#/components/schemas/ServerMessage"
                }
              }
            }
          },
          "404": {
            "description": "Mod not found.",
            "content": {
              "application/json": {
                "schema": {
                  "$ref": "#/components/schemas/ServerMessage"
                }
              }
            }
          },
          "500": {
            "description": "Error approving mod.",
            "content": {
              "application/json": {
                "schema": {
                  "$ref": "#/components/schemas/ServerMessage"
                }
              }
            }
          }
        },
        "security": [
          {
            "bearerAuth": [],
            "cookieAuth": []
          }
        ],
        "requestBody": {
          "required": true,
          "description": "The status to set the mod to.",
          "content": {
            "application/json": {
              "schema": {
                "type": "object",
                "properties": {
                  "status": {
                    "type": "string",
                    "description": "The status to set the mod to.",
                    "example": "verified"
                  }
                }
              }
            },
            "application/xml": {
              "schema": {
                "type": "object",
                "properties": {
                  "status": {
                    "type": "string",
                    "description": "The status to set the mod to.",
                    "example": "verified"
                  }
                }
              }
            }
          }
        }
      }
    },
    "/approval/modversion/{modVersionIdParam}/approve": {
      "post": {
        "tags": [
          "Approval"
        ],
        "summary": "Approve a modVersion.",
        "description": "Approve a modVersion for public visibility.",
        "parameters": [
          {
            "name": "modVersionIdParam",
            "in": "path",
            "required": true,
            "schema": {
              "type": "string"
            },
            "description": "The id of the modVersion to approve."
          }
        ],
        "responses": {
          "200": {
            "description": "ModVersion status updated.",
            "content": {
              "application/json": {
                "schema": {
                  "$ref": "#/components/schemas/ServerMessage"
                }
              }
            }
          },
          "400": {
            "description": "Missing status.",
            "content": {
              "application/json": {
                "schema": {
                  "$ref": "#/components/schemas/ServerMessage"
                }
              }
            }
          },
          "401": {
            "description": "Unauthorized.",
            "content": {
              "application/json": {
                "schema": {
                  "$ref": "#/components/schemas/ServerMessage"
                }
              }
            }
          },
          "404": {
            "description": "ModVersion not found.",
            "content": {
              "application/json": {
                "schema": {
                  "$ref": "#/components/schemas/ServerMessage"
                }
              }
            }
          },
          "500": {
            "description": "Error approving modVersion.",
            "content": {
              "application/json": {
                "schema": {
                  "$ref": "#/components/schemas/ServerMessage"
                }
              }
            }
          }
        },
        "security": [
          {
            "bearerAuth": [],
            "cookieAuth": []
          }
        ],
        "requestBody": {
          "required": true,
          "description": "The status to set the modVersion to.",
          "content": {
            "application/json": {
              "schema": {
                "type": "object",
                "properties": {
                  "status": {
                    "type": "string",
                    "description": "The status to set the modVersion to.",
                    "example": "verified"
                  }
                }
              }
            },
            "application/xml": {
              "schema": {
                "type": "object",
                "properties": {
                  "status": {
                    "type": "string",
                    "description": "The status to set the modVersion to.",
                    "example": "verified"
                  }
                }
              }
            }
          }
        }
      }
    },
    "/approval/edit/{editIdParam}/approve": {
      "post": {
        "tags": [
          "Approval"
        ],
        "summary": "Approve an edit.",
        "description": "Approve an edit for public visibility.",
        "parameters": [
          {
            "name": "editIdParam",
            "in": "path",
            "required": true,
            "schema": {
              "type": "string"
            },
            "description": "The id of the edit to approve."
          }
        ],
        "responses": {
          "200": {
            "description": "Edit status updated."
          },
          "400": {
            "description": "Missing status."
          },
          "401": {
            "description": "Unauthorized."
          },
          "404": {
            "description": "Edit not found."
          },
          "500": {
            "description": "Error approving edit."
          }
        },
        "security": [
          {
            "bearerAuth": [],
            "cookieAuth": []
          }
        ],
        "requestBody": {
          "required": true,
          "description": "The accepted value.",
          "content": {
            "application/json": {
              "schema": {
                "type": "object",
                "properties": {
                  "accepted": {
                    "type": "boolean",
                    "description": "Whether to accept the edit or not."
                  }
                }
              }
            },
            "application/xml": {
              "schema": {
                "type": "object",
                "properties": {
                  "accepted": {
                    "type": "boolean",
                    "description": "Whether to accept the edit or not."
                  }
                }
              }
            }
          }
        }
      }
    },
    "/approval/mod/{modIdParam}": {
      "patch": {
        "tags": [
          "Approval"
        ],
        "summary": "Edit a mod in the approval queue.",
        "description": "Edit a mod in the approval queue.",
        "parameters": [
          {
            "name": "modIdParam",
            "in": "path",
            "required": true,
            "schema": {
              "type": "string"
            },
            "description": "The id of the mod to edit."
          }
        ],
        "responses": {
          "200": {
            "description": "Mod updated.",
            "content": {
              "application/json": {
                "schema": {
                  "type": "object",
                  "properties": {
                    "mod": {
                      "type": "object",
                      "properties": {}
                    }
                  },
                  "xml": {
                    "name": "main"
                  }
                }
              },
              "application/xml": {
                "schema": {
                  "type": "object",
                  "properties": {
                    "mod": {
                      "type": "object",
                      "properties": {}
                    }
                  },
                  "xml": {
                    "name": "main"
                  }
                }
              }
            }
          },
          "400": {
            "description": "No changes provided."
          },
          "401": {
            "description": "Unauthorized."
          },
          "404": {
            "description": "Mod not found."
          },
          "500": {
            "description": "Error updating mod."
          },
          "501": {
            "description": "Not Implemented"
          }
        },
        "requestBody": {
          "required": true,
          "description": "The mod object to update.",
          "content": {
            "application/json": {
              "schema": {
                "name": "string",
                "summary": "string",
                "description": "string",
                "gitUrl": "string",
                "category": "string",
                "gameName": "string",
                "authorIds": [
                  1,
                  2,
                  3
                ]
              }
            },
            "application/xml": {
              "schema": {
                "name": "string",
                "summary": "string",
                "description": "string",
                "gitUrl": "string",
                "category": "string",
                "gameName": "string",
                "authorIds": [
                  1,
                  2,
                  3
                ]
              }
            }
          }
        },
        "deprecated": true
      }
    },
    "/approval/modversion/{modVersionIdParam}": {
      "patch": {
        "tags": [
          "Approval"
        ],
        "summary": "Edit a modVersion in the approval queue.",
        "description": "Edit a modVersion in the approval queue.",
        "parameters": [
          {
            "name": "modVersionIdParam",
            "in": "path",
            "required": true,
            "schema": {
              "type": "string"
            },
            "description": "The id of the modVersion to edit."
          }
        ],
        "responses": {
          "200": {
            "description": "ModVersion updated.",
            "content": {
              "application/json": {
                "schema": {
                  "type": "object",
                  "properties": {
                    "modVersion": {
                      "type": "object",
                      "properties": {}
                    }
                  },
                  "xml": {
                    "name": "main"
                  }
                }
              },
              "application/xml": {
                "schema": {
                  "type": "object",
                  "properties": {
                    "modVersion": {
                      "type": "object",
                      "properties": {}
                    }
                  },
                  "xml": {
                    "name": "main"
                  }
                }
              }
            }
          },
          "400": {
            "description": "No changes provided."
          },
          "401": {
            "description": "Unauthorized."
          },
          "404": {
            "description": "ModVersion not found."
          },
          "500": {
            "description": "Error updating modVersion."
          },
          "501": {
            "description": "Not Implemented"
          }
        },
        "requestBody": {
          "required": true,
          "description": "The modVersion object to update.",
          "content": {
            "application/json": {
              "schema": {
                "modVersion": "string",
                "supportedGameVersionIds": [
                  1,
                  2,
                  3
                ],
                "dependencies": [
                  1,
                  2,
                  3
                ],
                "platform": "string"
              }
            },
            "application/xml": {
              "schema": {
                "modVersion": "string",
                "supportedGameVersionIds": [
                  1,
                  2,
                  3
                ],
                "dependencies": [
                  1,
                  2,
                  3
                ],
                "platform": "string"
              }
            }
          }
        },
        "deprecated": true
      }
    },
    "/approval/edit/{editIdParam}": {
      "patch": {
        "tags": [
          "Approval"
        ],
        "summary": "Edit an edit in the approval queue.",
        "description": "Edit an edit in the approval queue.",
        "parameters": [
          {
            "name": "editIdParam",
            "in": "path",
            "required": true,
            "schema": {
              "type": "string"
            },
            "description": "The id of the edit to edit."
          }
        ],
        "responses": {
          "200": {
            "description": "Edit updated.",
            "content": {
              "application/json": {
                "schema": {
                  "type": "object",
                  "properties": {
                    "message": {
                      "type": "string",
                      "example": "Edit updated."
                    },
                    "edit": {
                      "$ref": "#/components/schemas/EditApprovalQueueDBObject"
                    }
                  },
                  "xml": {
                    "name": "main"
                  }
                }
              },
              "application/xml": {
                "schema": {
                  "type": "object",
                  "properties": {
                    "message": {
                      "type": "string",
                      "example": "Edit updated."
                    },
                    "edit": {
                      "$ref": "#/components/schemas/EditApprovalQueueDBObject"
                    }
                  },
                  "xml": {
                    "name": "main"
                  }
                }
              }
            }
          },
          "400": {
            "description": "No changes provided.",
            "content": {
              "application/json": {
                "schema": {
                  "$ref": "#/components/schemas/ServerMessage"
                }
              }
            }
          },
          "401": {
            "description": "Unauthorized.",
            "content": {
              "application/json": {
                "schema": {
                  "$ref": "#/components/schemas/ServerMessage"
                }
              }
            }
          },
          "404": {
            "description": "Edit not found.",
            "content": {
              "application/json": {
                "schema": {
                  "$ref": "#/components/schemas/ServerMessage"
                }
              }
            }
          },
          "500": {
            "description": "Error updating edit.",
            "content": {
              "application/json": {
                "schema": {
                  "$ref": "#/components/schemas/ServerMessage"
                }
              }
            }
          }
        },
        "security": [
          {
            "bearerAuth": [],
            "cookieAuth": []
          }
        ],
        "requestBody": {
          "required": true,
          "description": "The edit object to update.",
          "content": {
            "application/json": {
              "schema": {
                "name": "string",
                "summary": "string",
                "description": "string",
                "gitUrl": "string",
                "category": "string",
                "gameName": "string",
                "authorIds": [
                  1,
                  2,
                  3
                ],
                "supportedGameVersionIds": [
                  1,
                  2,
                  3
                ],
                "modVersion": "string",
                "platform": "string",
                "dependencies": [
                  1,
                  2,
                  3
                ]
              }
            },
            "application/xml": {
              "schema": {
                "name": "string",
                "summary": "string",
                "description": "string",
                "gitUrl": "string",
                "category": "string",
                "gameName": "string",
                "authorIds": [
                  1,
                  2,
                  3
                ],
                "supportedGameVersionIds": [
                  1,
                  2,
                  3
                ],
                "modVersion": "string",
                "platform": "string",
                "dependencies": [
                  1,
                  2,
                  3
                ]
              }
            }
          }
        }
      }
    },
    "/approval/modVersion/{modVersionIdParam}/revoke": {
      "post": {
        "tags": [
          "Approval"
        ],
        "summary": "Revoke a modVersion",
        "description": "Revoke a modVersion\\'s verification status.\\n\\nThis will also revoke the verification status of any modVersions that depend on this modVersion.",
        "parameters": [
          {
            "name": "modVersionIdParam",
            "in": "path",
            "required": true,
            "schema": {
              "type": "string"
            },
            "description": "The id of the modVersion to revoke."
          },
          {
            "name": "allowDependants",
            "description": "Allow dependants to remain verified. This is dangerous.",
            "required": true,
            "in": "query",
            "schema": {
              "type": "boolean"
            }
          }
        ],
        "responses": {
          "200": {
            "description": "ModVersion revoked.",
            "content": {
              "application/json": {
                "schema": {
                  "$ref": "#/components/schemas/ServerMessage"
                }
              }
            }
          },
          "400": {
            "description": "Bad Request"
          },
          "404": {
            "description": "Not Found"
          }
        },
        "security": [
          {
            "bearerAuth": [],
            "cookieAuth": []
          }
        ],
        "requestBody": {
          "content": {
            "application/json": {
              "schema": {
                "type": "object",
                "properties": {
                  "allowDependants": {
                    "example": "any"
                  }
                }
              }
            }
          }
        }
      }
    },
    "/motd": {
      "get": {
        "tags": [
          "MOTD"
        ],
        "description": "",
        "parameters": [
          {
            "name": "gameName",
            "in": "query",
            "schema": {
              "type": "string"
            }
          }
        ],
        "responses": {
          "200": {
            "description": "OK"
          },
          "400": {
            "description": "Bad Request"
          }
        }
      },
      "post": {
        "tags": [
          "MOTD"
        ],
        "description": "",
        "responses": {
          "200": {
            "description": "OK"
          },
          "400": {
            "description": "Bad Request"
          }
        },
        "security": [
          {
            "bearerAuth": [],
            "cookieAuth": []
          }
        ]
      }
    },
    "/motd/{id}": {
      "delete": {
        "tags": [
          "MOTD"
        ],
        "description": "",
        "parameters": [
          {
            "name": "id",
            "in": "path",
            "required": true,
            "schema": {
              "type": "string"
            }
          }
        ],
        "responses": {
          "200": {
            "description": "OK"
          },
          "400": {
            "description": "Bad Request"
          },
          "404": {
            "description": "Not Found"
          }
        },
        "security": [
          {
            "bearerAuth": [],
            "cookieAuth": []
          }
        ]
      }
    },
    "/user": {
      "get": {
        "tags": [
          "Users"
        ],
        "summary": "Get logged in user information.",
        "description": "Get user information.",
        "responses": {
          "200": {
            "description": "Returns user information."
          },
          "401": {
            "description": "Unauthorized."
          },
          "500": {
            "description": "Internal server error."
          }
        },
        "security": [
          {
            "bearerAuth": [],
            "cookieAuth": []
          }
        ]
      }
    },
    "/user/{id}": {
      "get": {
        "tags": [
          "Users"
        ],
        "summary": "Get user information.",
        "description": "Get user information.",
        "parameters": [
          {
            "name": "id",
            "in": "path",
            "required": true,
            "schema": {
              "type": "string"
            },
            "description": "User ID."
          }
        ],
        "responses": {
          "200": {
            "description": "Returns user information."
          },
          "400": {
            "description": "Invalid parameters."
          },
          "404": {
            "description": "User not found."
          }
        }
      }
    },
    "/user/{id}/mods": {
      "get": {
        "tags": [
          "Users"
        ],
        "summary": "Get user information.",
        "description": "Get user information.",
        "parameters": [
          {
            "name": "id",
            "in": "path",
            "required": true,
            "schema": {
              "type": "string"
            },
            "description": "User ID."
          },
          {
            "name": "status",
            "description": "Status of the mod.",
            "in": "query",
            "schema": {
              "type": "string"
            }
          },
          {
            "name": "platform",
            "description": "Platform of the mod.",
            "in": "query",
            "schema": {
              "type": "string"
            }
          }
        ],
        "responses": {
          "200": {
            "description": "Returns mods."
          },
          "400": {
            "description": "Invalid parameters."
          },
          "404": {
            "description": "User not found."
          }
        },
        "security": [
          {
            "bearerAuth": [],
            "cookieAuth": []
          }
        ]
      }
    },
    "/bbmStatusForBbmAlsoPinkEraAndLillieAreCuteBtwWilliamGay": {
      "get": {
        "tags": [
          "Status"
        ],
        "summary": "Get API status.",
        "description": "Get API status.",
        "responses": {
          "200": {
            "description": "Returns API status.",
            "content": {
              "application/json": {
                "schema": {
                  "$ref": "#/components/schemas/APIStatus"
                }
              },
              "application/xml": {
                "schema": {
                  "$ref": "#/components/schemas/APIStatus"
                }
              }
            }
          },
          "500": {
            "description": "Internal server error.",
            "content": {
              "application/json": {
                "schema": {
                  "type": "object",
                  "properties": {
                    "message": {
                      "type": "string",
                      "example": "Internal server error."
                    }
                  },
                  "xml": {
                    "name": "main"
                  }
                }
              },
              "application/xml": {
                "schema": {
                  "type": "object",
                  "properties": {
                    "message": {
                      "type": "string",
                      "example": "Internal server error."
                    }
                  },
                  "xml": {
                    "name": "main"
                  }
                }
              }
            }
          }
        },
        "security": [
          {
            "bearerAuth": [],
            "cookieAuth": []
          }
        ]
      }
    },
    "/ba/addGameVersion": {
      "post": {
        "tags": [
          "Bulk Actions"
        ],
        "summary": "Add a game version to multiple mod versions",
        "description": "Add a game version to multiple mod versions. Submits edits if the mod is already approved, otherwise queues an edit for approval. Requires the user to be an approver.",
        "responses": {
          "200": {
            "description": "Success",
            "content": {
              "application/json": {
                "schema": {
                  "type": "object",
                  "properties": {
                    "editIds": {
                      "type": "array",
                      "example": [
                        1,
                        2
                      ],
                      "items": {
                        "type": "number"
                      }
                    },
                    "errorIds": {
                      "type": "array",
                      "example": [
                        3
                      ],
                      "items": {
                        "type": "number"
                      }
                    },
                    "editPreformedIds": {
                      "type": "array",
                      "example": [
                        4
                      ],
                      "items": {
                        "type": "number"
                      }
                    }
                  },
                  "xml": {
                    "name": "main"
                  }
                }
              },
              "application/xml": {
                "schema": {
                  "type": "object",
                  "properties": {
                    "editIds": {
                      "type": "array",
                      "example": [
                        1,
                        2
                      ],
                      "items": {
                        "type": "number"
                      }
                    },
                    "errorIds": {
                      "type": "array",
                      "example": [
                        3
                      ],
                      "items": {
                        "type": "number"
                      }
                    },
                    "editPreformedIds": {
                      "type": "array",
                      "example": [
                        4
                      ],
                      "items": {
                        "type": "number"
                      }
                    }
                  },
                  "xml": {
                    "name": "main"
                  }
                }
              }
            }
          },
          "400": {
            "description": "Bad Request"
          },
          "404": {
            "description": "Not Found"
          }
        },
        "security": [
          {
            "bearerAuth": [],
            "cookieAuth": []
          }
        ],
        "requestBody": {
          "required": true,
          "content": {
            "application/json": {
              "schema": {
                "type": "object",
                "properties": {
                  "gameVersionId": {
                    "type": "number"
                  },
                  "modVersionIds": {
                    "type": "array",
                    "items": {
                      "type": "number"
                    }
                  }
                }
              }
            }
          }
        }
      }
    },
    "/ba/linkVersionsExclude": {
      "post": {
        "tags": [
          "Bulk Actions"
        ],
        "summary": "",
        "description": "Submits edits if the mod is already approved, otherwise queues an edit for approval. Requires the user to be an approver.",
        "responses": {
          "200": {
            "description": "Success",
            "content": {
              "application/json": {
                "schema": {
                  "type": "object",
                  "properties": {
                    "editIds": {
                      "type": "array",
                      "example": [
                        1,
                        2
                      ],
                      "items": {
                        "type": "number"
                      }
                    },
                    "errorIds": {
                      "type": "array",
                      "example": [
                        3
                      ],
                      "items": {
                        "type": "number"
                      }
                    },
                    "editPreformedIds": {
                      "type": "array",
                      "example": [
                        4
                      ],
                      "items": {
                        "type": "number"
                      }
                    }
                  },
                  "xml": {
                    "name": "main"
                  }
                }
              },
              "application/xml": {
                "schema": {
                  "type": "object",
                  "properties": {
                    "editIds": {
                      "type": "array",
                      "example": [
                        1,
                        2
                      ],
                      "items": {
                        "type": "number"
                      }
                    },
                    "errorIds": {
                      "type": "array",
                      "example": [
                        3
                      ],
                      "items": {
                        "type": "number"
                      }
                    },
                    "editPreformedIds": {
                      "type": "array",
                      "example": [
                        4
                      ],
                      "items": {
                        "type": "number"
                      }
                    }
                  },
                  "xml": {
                    "name": "main"
                  }
                }
              }
            }
          },
          "400": {
            "description": "Bad Request"
          },
          "404": {
            "description": "Not Found"
          }
        },
        "requestBody": {
          "required": true,
          "content": {
            "application/json": {
              "schema": {
                "type": "object",
                "properties": {
                  "gameVersionIdFrom": {
                    "type": "number"
                  },
                  "gameVersionIdTo": {
                    "type": "number"
                  },
                  "modVersionIdsToExclude": {
                    "type": "array",
                    "items": {
                      "type": "number"
                    }
                  }
                }
              }
            }
          }
        }
      }
    },
    "/ba/approveEdits": {
      "post": {
        "tags": [
          "Bulk Actions"
        ],
        "summary": "Approve multiple edit requests",
        "description": "Approve multiple edit requests. Requires the user to be an approver.",
        "responses": {
          "200": {
            "description": "Success",
            "content": {
              "application/json": {
                "schema": {
                  "type": "object",
                  "properties": {
                    "successIds": {
                      "type": "array",
                      "example": [
                        1,
                        2
                      ],
                      "items": {
                        "type": "number"
                      }
                    },
                    "errorIds": {
                      "type": "array",
                      "example": [
                        3
                      ],
                      "items": {
                        "type": "number"
                      }
                    }
                  },
                  "xml": {
                    "name": "main"
                  }
                }
              },
              "application/xml": {
                "schema": {
                  "type": "object",
                  "properties": {
                    "successIds": {
                      "type": "array",
                      "example": [
                        1,
                        2
                      ],
                      "items": {
                        "type": "number"
                      }
                    },
                    "errorIds": {
                      "type": "array",
                      "example": [
                        3
                      ],
                      "items": {
                        "type": "number"
                      }
                    }
                  },
                  "xml": {
                    "name": "main"
                  }
                }
              }
            }
          },
          "400": {
            "description": "Bad Request"
          },
          "404": {
            "description": "Not Found"
          }
        },
        "security": [
          {
            "bearerAuth": [],
            "cookieAuth": []
          }
        ],
        "requestBody": {
          "required": true,
          "content": {
            "application/json": {
              "schema": {
                "type": "object",
                "properties": {
                  "approve": {
                    "type": "boolean",
                    "default": true
                  },
                  "editIds": {
                    "type": "array",
                    "items": {
                      "type": "number"
                    }
                  }
                }
              }
            }
          }
        }
      }
    }
  },
  "components": {
    "securitySchemes": {
      "cookieAuth": {
        "type": "apiKey",
        "in": "cookie",
        "name": "bbm_session"
      },
      "bearerAuth": {
        "type": "http",
        "scheme": "bearer"
      }
    },
    "schemas": {
      "ModAPIPublicResponse": {
        "type": "object",
        "properties": {
          "id": {
            "type": "integer",
            "description": "The object's internal ID.",
            "example": 1,
            "minimum": 1
          },
          "name": {
            "type": "string",
            "description": "The name of the mod.",
            "example": "Example Mod"
          },
          "summary": {
            "type": "string",
            "description": "The summary of the mod.",
            "example": "This is an example mod."
          },
          "description": {
            "type": "string",
            "description": "The description of the mod. Supports markdown.",
            "example": "This is an example mod."
          },
          "gameName": {
            "type": "string",
            "description": "The name of the game this mod is for. This is used to identify the game.",
            "example": "BeatSaber",
            "default": "BeatSaber"
          },
          "category": {
            "type": "string",
            "enum": [
              "core",
              "essential",
              "library",
              "cosmetic",
              "practice",
              "gameplay",
              "streamtools",
              "ui",
              "lighting",
              "tweaks",
              "multiplayer",
              "text",
              "editor",
              "other"
            ]
          },
          "authors": {
            "type": "array",
            "items": {
              "allOf": [
                {
                  "$ref": "#/components/schemas/UserAPIPublicResponse"
                }
              ]
            }
          },
          "status": {
            "type": "string",
            "enum": [
              "private",
              "removed",
              "unverified",
              "verified"
            ]
          },
          "iconFileName": {
            "type": "string",
            "default": "default.png"
          },
          "gitUrl": {
            "type": "string"
          },
          "lastApprovedById": {
            "type": [
              "integer",
              "null"
            ],
            "default": null
          },
          "lastUpdatedById": {
            "type": "integer"
          },
          "createdAt": {
            "type": "string",
            "description": "The date the object was added to the database.",
            "example": "2023-10-01T00:00:00.000Z"
          },
          "updatedAt": {
            "type": "string",
            "description": "The date the object was last updated.",
            "example": "2023-10-01T00:00:00.000Z"
          }
        }
      },
      "ModVersionAPIPublicResponse": {
        "type": "object",
        "properties": {
          "id": {
            "type": "integer",
            "description": "The object's internal ID.",
            "example": 1,
            "minimum": 1
          },
          "modId": {
            "type": "integer",
            "description": "The parent mod's internal ID.",
            "example": 1
          },
          "modVersion": {
            "type": "string",
            "description": "The version string. This is used to identify the version of the mod. This must be SemVer compliant.",
            "example": "1.0.0"
          },
          "author": {
            "$ref": "#/components/schemas/UserAPIPublicResponse"
          },
          "platform": {
            "type": "string",
            "enum": [
              "steampc",
              "oculuspc",
              "universalpc",
              "universalquest"
            ]
          },
          "zipHash": {
            "type": "string",
            "description": "The hash of the zip file. This is used to find and download the zip file. Will be a MD5 hash.",
            "example": "34e6985de8fbf7b525fc841c2cb45786"
          },
          "contentHashes": {
            "type": "array",
            "items": {
              "type": "object",
              "properties": {
                "path": {
                  "type": "string"
                },
                "hash": {
                  "type": "string"
                }
              }
            }
          },
          "status": {
            "type": "string",
            "enum": [
              "private",
              "removed",
              "unverified",
              "verified"
            ]
          },
          "dependencies": {
            "type": "array",
            "items": {
              "type": "integer",
              "description": "The ID of the mod version this version depends on."
            }
          },
          "supportedGameVersions": {
            "type": "array",
            "items": {
              "allOf": [
                {
                  "$ref": "#/components/schemas/GameVersionAPIPublicResponse"
                }
              ]
            }
          },
          "downloadCount": {
            "type": "integer"
          },
          "createdAt": {
            "type": "string",
            "description": "The date the object was added to the database.",
            "example": "2023-10-01T00:00:00.000Z"
          },
          "updatedAt": {
            "type": "string",
            "description": "The date the object was last updated.",
            "example": "2023-10-01T00:00:00.000Z"
          }
        }
      },
      "UserAPIPublicResponse": {
        "type": "object",
        "properties": {
          "username": {
            "type": "string",
            "description": "The user's username from GitHub.",
            "example": "saeraphinx"
          },
          "githubId": {
            "type": [
              "integer",
              "null"
            ],
            "description": "The user's GitHub ID.",
            "example": 123456789
          },
          "sponsorUrl": {
            "type": [
              "string",
              "null"
            ],
            "description": "The URL to support the user's works financially.",
            "example": "https://www.patreon.com/c/beatsabermods",
            "default": null
          },
          "displayName": {
            "type": "string",
            "description": "The user's display name from GitHub. Is editable after registration, and can be different from the GitHub username/display name.",
            "example": "Saeraphinx"
          },
          "roles": {
            "type": "object",
            "properties": {
              "siteide": {
                "type": "array",
                "items": {
                  "type": "string",
                  "enum": [
                    "allpermissions",
                    "admin",
                    "poster",
                    "approver",
                    "moderator",
                    "banned"
                  ]
                },
                "default": [],
                "example": [
                  "admin"
                ],
                "description": "Site-wide roles. Takes precedence over per-game roles."
              },
              "perGame": {
                "type": "object",
                "example": {
                  "BeatSaber": [
                    "approver"
                  ]
                }
              }
            },
            "default": {
              "siteide": [],
              "perGame": {}
            },
            "example": {
              "siteide": [
                "admin"
              ],
              "perGame": {
                "BeatSaber": [
                  "approver"
                ]
              }
            }
          },
          "bio": {
            "type": "string",
            "description": "The user's bio from GitHub. Is editable after registration. Supports markdown.",
            "example": "j"
          },
          "id": {
            "type": "integer",
            "description": "The object's internal ID.",
            "example": 1,
            "minimum": 1
          },
          "createdAt": {
            "type": "string",
            "description": "The date the object was added to the database.",
            "example": "2023-10-01T00:00:00.000Z"
          },
          "updatedAt": {
            "type": "string",
            "description": "The date the object was last updated.",
            "example": "2023-10-01T00:00:00.000Z"
          },
          "deletedAt": {
            "type": [
              "string",
              "null"
            ],
            "description": "The date the object was deleted from the database.",
            "example": "2023-10-01T00:00:00.000Z"
          }
        }
      },
      "GameVersionAPIPublicResponse": {
        "type": "object",
        "properties": {
          "gameName": {
            "type": "string",
            "description": "The name of the game this version is for. This is used to identify the game.",
            "example": "BeatSaber"
          },
          "version": {
            "type": "string",
            "description": "The version string. This is used to identify the version of the game.",
            "example": "1.0.0"
          },
          "id": {
            "type": "integer",
            "description": "The object's internal ID.",
            "example": 1,
            "minimum": 1
          },
          "createdAt": {
            "type": "string",
            "description": "The date the object was added to the database.",
            "example": "2023-10-01T00:00:00.000Z"
          },
          "updatedAt": {
            "type": "string",
            "description": "The date the object was last updated.",
            "example": "2023-10-01T00:00:00.000Z"
          },
          "deletedAt": {
            "type": [
              "string",
              "null"
            ],
            "description": "The date the object was deleted from the database.",
            "example": "2023-10-01T00:00:00.000Z"
          }
        }
      },
      "CreateEditModVersion": {
        "type": "object",
        "properties": {
          "modVersion": {
            "type": "string",
            "description": "The version string. This is used to identify the version of the mod. This must be SemVer compliant.",
            "example": "1.0.0"
          },
          "platform": {
            "type": "string",
            "enum": [
              "steampc",
              "oculuspc",
              "universalpc",
              "universalquest"
            ]
          },
          "dependencies": {
            "type": "array",
            "items": {
              "type": "integer",
              "description": "The ID of the mod version this version depends on."
            }
          },
          "supportedGameVersionIds": {
            "type": "array",
            "items": {
              "type": "integer",
              "description": "The ID of the game version this version supports."
            }
          }
        }
      },
      "CreateMod": {
        "type": "object",
        "properties": {
          "name": {
            "type": "string",
            "description": "The name of the mod.",
            "example": "Example Mod"
          },
          "summary": {
            "type": "string",
            "description": "The summary of the mod.",
            "example": "This is an example mod."
          },
          "description": {
            "type": "string",
            "description": "The description of the mod. Supports markdown.",
            "example": "This is an example mod."
          },
          "gameName": {
            "type": "string",
            "description": "The name of the game this mod is for. This is used to identify the game.",
            "example": "BeatSaber",
            "default": "BeatSaber"
          },
          "category": {
            "type": "string",
            "enum": [
              "core",
              "essential",
              "library",
              "cosmetic",
              "practice",
              "gameplay",
              "streamtools",
              "ui",
              "lighting",
              "tweaks",
              "multiplayer",
              "text",
              "editor",
              "other"
            ]
          },
          "gitUrl": {
            "type": "string"
          }
        }
      },
      "EditMod": {
        "type": "object",
        "properties": {
          "name": {
            "type": "string",
            "description": "The name of the mod.",
            "example": "Example Mod"
          },
          "summary": {
            "type": "string",
            "description": "The summary of the mod.",
            "example": "This is an example mod."
          },
          "description": {
            "type": "string",
            "description": "The description of the mod. Supports markdown.",
            "example": "This is an example mod."
          },
          "gameName": {
            "type": "string",
            "description": "The name of the game this mod is for. This is used to identify the game.",
            "example": "BeatSaber",
            "default": "BeatSaber"
          },
          "category": {
            "type": "string",
            "enum": [
              "core",
              "essential",
              "library",
              "cosmetic",
              "practice",
              "gameplay",
              "streamtools",
              "ui",
              "lighting",
              "tweaks",
              "multiplayer",
              "text",
              "editor",
              "other"
            ]
          },
          "gitUrl": {
            "type": "string"
          },
          "authorIds": {
            "type": "array",
            "items": {
              "type": "number"
            }
          }
        }
      },
      "APIStatus": {
        "type": "object",
        "properties": {
          "message": {
            "type": "string",
            "description": "Status message.",
            "example": "API is running.",
            "default": "API is running."
          },
          "veryImportantMessage": {
            "type": "string",
            "description": "Very important message.",
            "example": "pink cute, era cute, lillie cute, william gay",
            "default": "pink cute, era cute, lillie cute, william gay"
          },
          "apiVersion": {
            "type": "string",
            "description": "API version (as seen in documentation).",
            "example": "0.0.1",
            "default": "Version not found."
          },
          "gitVersion": {
            "type": "string",
            "description": "Git commit hash.",
            "example": "3d94a00",
            "default": "Version not found."
          },
          "isDocker": {
            "type": "boolean",
            "description": "Whether the API is running in Docker or not.",
            "example": true,
            "default": false
          }
        }
      },
      "ModDBObject": {
        "type": "object",
        "properties": {
          "name": {
            "type": "string",
            "description": "The name of the mod.",
            "example": "Example Mod"
          },
          "summary": {
            "type": "string",
            "description": "The summary of the mod.",
            "example": "This is an example mod."
          },
          "description": {
            "type": "string",
            "description": "The description of the mod. Supports markdown.",
            "example": "This is an example mod."
          },
          "gameName": {
            "type": "string",
            "description": "The name of the game this mod is for. This is used to identify the game.",
            "example": "BeatSaber",
            "default": "BeatSaber"
          },
          "category": {
            "type": "string",
            "enum": [
              "core",
              "essential",
              "library",
              "cosmetic",
              "practice",
              "gameplay",
              "streamtools",
              "ui",
              "lighting",
              "tweaks",
              "multiplayer",
              "text",
              "editor",
              "other"
            ]
          },
          "authorIds": {
            "type": "array",
            "items": {
              "type": "number"
            }
          },
          "status": {
            "type": "string",
            "enum": [
              "private",
              "removed",
              "unverified",
              "verified"
            ]
          },
          "iconFileName": {
            "type": "string",
            "default": "default.png"
          },
          "gitUrl": {
            "type": "string"
          },
          "lastApprovedById": {
            "type": [
              "integer",
              "null"
            ],
            "default": null
          },
          "lastUpdatedById": {
            "type": "integer"
          },
          "id": {
            "type": "integer",
            "description": "The object's internal ID.",
            "example": 1,
            "minimum": 1
          },
          "createdAt": {
            "type": "string",
            "description": "The date the object was added to the database.",
            "example": "2023-10-01T00:00:00.000Z"
          },
          "updatedAt": {
            "type": "string",
            "description": "The date the object was last updated.",
            "example": "2023-10-01T00:00:00.000Z"
          },
          "deletedAt": {
            "type": [
              "string",
              "null"
            ],
            "description": "The date the object was deleted from the database.",
            "example": "2023-10-01T00:00:00.000Z"
          }
        }
      },
      "ModVersionDBObject": {
        "type": "object",
        "properties": {
          "modId": {
            "type": "integer",
            "description": "The parent mod's internal ID.",
            "example": 1
          },
          "modVersion": {
            "type": "string",
            "description": "The version string. This is used to identify the version of the mod. This must be SemVer compliant.",
            "example": "1.0.0"
          },
          "authorId": {
            "type": "integer",
            "description": "The ID of the user who authored this version."
          },
          "platform": {
            "type": "string",
            "enum": [
              "steampc",
              "oculuspc",
              "universalpc",
              "universalquest"
            ]
          },
          "zipHash": {
            "type": "string",
            "description": "The hash of the zip file. This is used to find and download the zip file. Will be a MD5 hash.",
            "example": "34e6985de8fbf7b525fc841c2cb45786"
          },
          "contentHashes": {
            "type": "array",
            "items": {
              "type": "object",
              "properties": {
                "path": {
                  "type": "string"
                },
                "hash": {
                  "type": "string"
                }
              }
            }
          },
          "status": {
            "type": "string",
            "enum": [
              "private",
              "removed",
              "unverified",
              "verified"
            ]
          },
          "dependencies": {
            "type": "array",
            "items": {
              "type": "integer",
              "description": "The ID of the mod version this version depends on."
            }
          },
          "supportedGameVersionIds": {
            "type": "array",
            "items": {
              "type": "integer",
              "description": "The ID of the game version this version supports."
            }
          },
          "downloadCount": {
            "type": "integer"
          },
          "id": {
            "type": "integer",
            "description": "The object's internal ID.",
            "example": 1,
            "minimum": 1
          },
          "createdAt": {
            "type": "string",
            "description": "The date the object was added to the database.",
            "example": "2023-10-01T00:00:00.000Z"
          },
          "updatedAt": {
            "type": "string",
            "description": "The date the object was last updated.",
            "example": "2023-10-01T00:00:00.000Z"
          },
          "deletedAt": {
            "type": [
              "string",
              "null"
            ],
            "description": "The date the object was deleted from the database.",
            "example": "2023-10-01T00:00:00.000Z"
          }
        }
      },
      "UserDBObject": {
        "type": "object",
        "properties": {
          "username": {
            "type": "string",
            "description": "The user's username from GitHub.",
            "example": "saeraphinx"
          },
          "githubId": {
            "type": [
              "integer",
              "null"
            ],
            "description": "The user's GitHub ID.",
            "example": 123456789
          },
          "sponsorUrl": {
            "type": [
              "string",
              "null"
            ],
            "description": "The URL to support the user's works financially.",
            "example": "https://www.patreon.com/c/beatsabermods",
            "default": null
          },
          "displayName": {
            "type": "string",
            "description": "The user's display name from GitHub. Is editable after registration, and can be different from the GitHub username/display name.",
            "example": "Saeraphinx"
          },
          "roles": {
            "type": "object",
            "properties": {
              "siteide": {
                "type": "array",
                "items": {
                  "type": "string",
                  "enum": [
                    "allpermissions",
                    "admin",
                    "poster",
                    "approver",
                    "moderator",
                    "banned"
                  ]
                },
                "default": [],
                "example": [
                  "admin"
                ],
                "description": "Site-wide roles. Takes precedence over per-game roles."
              },
              "perGame": {
                "type": "object",
                "example": {
                  "BeatSaber": [
                    "approver"
                  ]
                }
              }
            },
            "default": {
              "siteide": [],
              "perGame": {}
            },
            "example": {
              "siteide": [
                "admin"
              ],
              "perGame": {
                "BeatSaber": [
                  "approver"
                ]
              }
            }
          },
          "bio": {
            "type": "string",
            "description": "The user's bio from GitHub. Is editable after registration. Supports markdown.",
            "example": "j"
          },
          "id": {
            "type": "integer",
            "description": "The object's internal ID.",
            "example": 1,
            "minimum": 1
          },
          "createdAt": {
            "type": "string",
            "description": "The date the object was added to the database.",
            "example": "2023-10-01T00:00:00.000Z"
          },
          "updatedAt": {
            "type": "string",
            "description": "The date the object was last updated.",
            "example": "2023-10-01T00:00:00.000Z"
          },
          "deletedAt": {
            "type": [
              "string",
              "null"
            ],
            "description": "The date the object was deleted from the database.",
            "example": "2023-10-01T00:00:00.000Z"
          }
        }
      },
      "GameVersionDBObject": {
        "type": "object",
        "properties": {
          "gameName": {
            "type": "string",
            "description": "The name of the game this version is for. This is used to identify the game.",
            "example": "BeatSaber"
          },
          "version": {
            "type": "string",
            "description": "The version string. This is used to identify the version of the game.",
            "example": "1.0.0"
          },
          "id": {
            "type": "integer",
            "description": "The object's internal ID.",
            "example": 1,
            "minimum": 1
          },
          "createdAt": {
            "type": "string",
            "description": "The date the object was added to the database.",
            "example": "2023-10-01T00:00:00.000Z"
          },
          "updatedAt": {
            "type": "string",
            "description": "The date the object was last updated.",
            "example": "2023-10-01T00:00:00.000Z"
          },
          "deletedAt": {
            "type": [
              "string",
              "null"
            ],
            "description": "The date the object was deleted from the database.",
            "example": "2023-10-01T00:00:00.000Z"
          }
        }
      },
      "EditApprovalQueueDBObject": {
        "type": "object",
        "properties": {
          "submitterId": {
            "type": "integer",
            "description": "The ID of the user who submitted this edit."
          },
          "objectId": {
            "type": "integer",
            "description": "The ID of the object being edited."
          },
          "objectTableName": {
            "type": "string",
            "description": "The name of the table that objectId belongs to."
          },
          "object": {
            "type": "object",
            "properties": {
              "modVersion": {
                "type": "string",
                "description": "The version string. This is used to identify the version of the mod. This must be SemVer compliant.",
                "example": "1.0.0"
              },
              "platform": {
                "type": "string",
                "enum": [
                  "steampc",
                  "oculuspc",
                  "universalpc",
                  "universalquest"
                ]
              },
              "dependnecies": {
                "type": "array",
                "items": {
                  "type": "integer",
                  "description": "The ID of the mod version this version depends on."
                }
              },
              "supportedGameVersionIds": {
                "type": "array",
                "items": {
                  "type": "integer",
                  "description": "The ID of the game version this version supports."
                }
              },
              "name": {
                "type": "string",
                "description": "The name of the mod.",
                "example": "Example Mod"
              },
              "summary": {
                "type": "string",
                "description": "The summary of the mod.",
                "example": "This is an example mod."
              },
              "description": {
                "type": "string",
                "description": "The description of the mod. Supports markdown.",
                "example": "This is an example mod."
              },
              "gameName": {
                "type": "string",
                "description": "The name of the game this mod is for. This is used to identify the game.",
                "example": "BeatSaber",
                "default": "BeatSaber"
              },
              "category": {
                "type": "string",
                "enum": [
                  "core",
                  "essential",
                  "library",
                  "cosmetic",
                  "practice",
                  "gameplay",
                  "streamtools",
                  "ui",
                  "lighting",
                  "tweaks",
                  "multiplayer",
                  "text",
                  "editor",
                  "other"
                ]
              },
              "authorIds": {
                "type": "array",
                "items": {
                  "type": "number"
                }
              },
              "gitUrl": {
                "type": "string"
              }
            }
          },
          "approverId": {
            "type": [
              "integer",
              "null"
            ],
            "description": "The ID of the user who approved this edit.",
            "default": null,
            "example": 1
          },
          "approved": {
            "type": [
              "boolean",
              "null"
            ],
            "description": "Whether the edit has been approved or not.",
            "example": false,
            "default": null
          },
          "id": {
            "type": "integer",
            "description": "The object's internal ID.",
            "example": 1,
            "minimum": 1
          },
          "createdAt": {
            "type": "string",
            "description": "The date the object was added to the database.",
            "example": "2023-10-01T00:00:00.000Z"
          },
          "updatedAt": {
            "type": "string",
            "description": "The date the object was last updated.",
            "example": "2023-10-01T00:00:00.000Z"
          },
          "deletedAt": {
            "type": [
              "string",
              "null"
            ],
            "description": "The date the object was deleted from the database.",
            "example": "2023-10-01T00:00:00.000Z"
          }
        }
      },
      "ServerMessage": {
        "type": "object",
        "description": "A simple message from the server. Indicates anything from a successful operation to an error message. Most, if not all, endpoints will return this in the event of an error.",
        "properties": {
          "message": {
            "type": "string",
            "description": "The message to be displayed."
          }
        },
        "additionalProperties": true,
        "example": {
          "message": "string"
        }
      }
    }
  }
}<|MERGE_RESOLUTION|>--- conflicted
+++ resolved
@@ -954,7 +954,6 @@
             "description": "Internal Server Error"
           }
         },
-<<<<<<< HEAD
         "security": [
           {
             "bearerAuth": [],
@@ -970,45 +969,12 @@
               "schema": {
                 "gameName": "BeatSaber",
                 "version": "1.0.0"
-=======
-        "requestBody": {
-          "description": "The gameName and version to create",
-          "required": true,
-          "content": {
-            "application/json": {
-              "schema": {
-                "type": "object",
-                "properties": {
-                  "gameName": {
-                    "type": "string",
-                    "description": "The game name"
-                  },
-                  "version": {
-                    "type": "string",
-                    "description": "The version to create"
-                  }
-                }
->>>>>>> 463d7dc7
               }
             },
             "application/xml": {
               "schema": {
-<<<<<<< HEAD
                 "gameName": "BeatSaber",
                 "version": "1.0.0"
-=======
-                "type": "object",
-                "properties": {
-                  "gameName": {
-                    "type": "string",
-                    "description": "The game name"
-                  },
-                  "version": {
-                    "type": "string",
-                    "description": "The version to create"
-                  }
-                }
->>>>>>> 463d7dc7
               }
             }
           }
